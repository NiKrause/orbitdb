--- conflicted
+++ resolved
@@ -1,12 +1,8 @@
 import { strictEqual, deepStrictEqual, notStrictEqual } from 'assert'
 import { rimraf } from 'rimraf'
 import OrbitDB from '../src/orbitdb.js'
-<<<<<<< HEAD
-import { IPFSAccessController, OrbitDBAccessController, useAccessController, getAccessController, removeAccessController } from '../src/access-controllers/index.js'
-=======
 import { IPFSAccessController, OrbitDBAccessController, useAccessController, getAccessController } from '../src/access-controllers/index.js'
 import config from './config.js'
->>>>>>> 81006341
 import pathJoin from '../src/utils/path-join.js'
 import createHelia from './utils/create-helia.js'
 
@@ -42,6 +38,9 @@
     if (ipfs) {
       await ipfs.stop()
     }
+
+    // Remove the added custom database type from OrbitDB import
+    removeAccessController(type)
 
     await rimraf('./orbitdb')
     await rimraf('./ipfs1')
