{
  "name": "orbit-db",
  "version": "0.19.9",
  "description": "Distributed p2p database on IPFS",
  "author": "Haad",
  "license": "MIT",
  "repository": {
    "type": "git",
    "url": "https://github.com/orbitdb/orbit-db"
  },
  "engines": {
    "node": ">=8.0.0"
  },
  "main": "src/OrbitDB.js",
  "dependencies": {
    "ipfs-pubsub-1on1": "~0.0.4",
<<<<<<< HEAD
    "ipld-dag-pb": "0.14.11",
=======
    "localstorage-down": "^0.6.7",
>>>>>>> dddb271a
    "logplease": "^1.2.14",
    "multihashes": "^0.4.12",
    "orbit-db-cache": "~0.2.4",
    "orbit-db-counterstore": "~1.4.0",
    "orbit-db-docstore": "~1.4.3",
    "orbit-db-eventstore": "~1.4.0",
    "orbit-db-feedstore": "~1.4.0",
    "orbit-db-keystore": "~0.1.0",
    "orbit-db-kvstore": "~1.4.0",
    "orbit-db-pubsub": "~0.5.5",
    "orbit-db-store": "~2.5.3"
  },
  "devDependencies": {
    "babel-core": "^6.26.0",
    "babel-loader": "^7.1.2",
    "babel-plugin-transform-runtime": "^6.23.0",
    "babel-polyfill": "^6.26.0",
    "babel-preset-es2015": "^6.24.1",
    "datastore-level": "~0.8.0",
    "go-ipfs-dep": "0.4.13",
    "ipfs": "~0.30.0",
    "ipfs-repo": "~0.22.1",
    "ipfsd-ctl": "^0.37.5",
    "markdown-toc": "^1.2.0",
    "mocha": "^4.0.1",
    "p-each-series": "^1.0.0",
    "p-map-series": "^1.0.0",
    "remark-cli": "^5.0.0",
    "remark-validate-links": "^7.0.0",
    "rimraf": "^2.6.2",
    "uglifyjs-webpack-plugin": "^1.1.4",
    "webpack": "^3.8.1"
  },
  "scripts": {
    "examples": "npm run examples:node",
    "examples:node": "node examples/eventlog.js",
    "examples:browser-macos": "open examples/browser/browser.html",
    "examples:browser-linux": "xdg-open examples/browser/browser.html",
    "lint:docs": "remark -qf -u validate-links .",
    "test": "TEST=all mocha",
    "build": "npm run build:es5 && npm run build:debug && npm run build:dist && npm run build:examples && npm run build:docs/toc",
    "build:examples": "webpack --config conf/webpack.example.config.js --sort-modules-by size && mkdir -p examples/browser/lib && cp node_modules/ipfs/dist/index.js examples/browser/lib/ipfs.js",
    "build:dist": "webpack --config conf/webpack.config.js --sort-modules-by size && mkdir -p examples/browser/lib && cp dist/orbitdb.min.js examples/browser/lib/orbitdb.min.js",
    "build:debug": "webpack --config conf/webpack.debug.config.js --sort-modules-by size && mkdir -p examples/browser/lib && cp dist/orbitdb.js examples/browser/lib/orbitdb.js && cp dist/orbitdb.js.map examples/browser/lib/orbitdb.js.map",
    "build:docs/toc": "markdown-toc --no-first1 -i README.md && markdown-toc --no-first1 -i API.md && markdown-toc --no-first1 -i GUIDE.md && markdown-toc --no-first1 -i CHANGELOG.md",
    "build:es5": "babel src --out-dir ./dist/es5/ --presets babel-preset-es2015 --plugins babel-plugin-transform-runtime"
  }
}<|MERGE_RESOLUTION|>--- conflicted
+++ resolved
@@ -14,11 +14,8 @@
   "main": "src/OrbitDB.js",
   "dependencies": {
     "ipfs-pubsub-1on1": "~0.0.4",
-<<<<<<< HEAD
     "ipld-dag-pb": "0.14.11",
-=======
     "localstorage-down": "^0.6.7",
->>>>>>> dddb271a
     "logplease": "^1.2.14",
     "multihashes": "^0.4.12",
     "orbit-db-cache": "~0.2.4",
